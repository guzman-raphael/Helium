--- conflicted
+++ resolved
@@ -2,12 +2,8 @@
 import * as chai from 'chai';
 import * as chaiAsPromised from 'chai-as-promised';
 import * as joi from 'joi';
-<<<<<<< HEAD
-import { orderBy, random, uniq } from 'lodash';
+import { orderBy, random, uniq, zipObject } from 'lodash';
 import { Filter } from '../src/common/api';
-=======
-import { orderBy, random, uniq, zipObject } from 'lodash';
->>>>>>> 199ae73f
 import { TableInsert } from '../src/common/table-insert.interface';
 import { ConnectionConf } from '../src/db/connection-conf.interface';
 import { DatabaseHelper } from '../src/db/database.helper';
